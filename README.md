--- conflicted
+++ resolved
@@ -24,9 +24,5 @@
 
 ## Validation Tests
 
-<<<<<<< HEAD
-## Usage
-=======
 There is only one dummy validation test right now, `LJFluid`, which will be
-made a full validation test in the future.
->>>>>>> 5dc8743a
+made a full validation test in the future.
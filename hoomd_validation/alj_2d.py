--- conflicted
+++ resolved
@@ -262,12 +262,8 @@
 
 @Project.pre.after(alj_2d_create_initial_state)
 @Project.post(
-<<<<<<< HEAD
-    util.gsd_step_greater_equal_function('nve_md_cpu_quantities.gsd', RUN_STEPS))
-=======
     util.gsd_step_greater_equal_function('nve_md_cpu_quantities.gsd',
                                          RUN_STEPS))
->>>>>>> f105a891
 @Project.operation(directives=dict(
     walltime=CONFIG["max_walltime"],
     executable=CONFIG["executable"],
@@ -291,12 +287,8 @@
 
 @Project.pre.after(alj_2d_create_initial_state)
 @Project.post(
-<<<<<<< HEAD
-    util.gsd_step_greater_equal_function('nve_md_gpu_quantities.gsd', RUN_STEPS))
-=======
     util.gsd_step_greater_equal_function('nve_md_gpu_quantities.gsd',
                                          RUN_STEPS))
->>>>>>> f105a891
 @Project.operation(directives=dict(walltime=CONFIG["max_walltime"],
                                    executable=CONFIG["executable"],
                                    nranks=util.total_ranks_function(1),
@@ -323,17 +315,11 @@
 
 
 @Project.pre(
-<<<<<<< HEAD
-    util.gsd_step_greater_equal_function('nve_md_cpu_quantities.gsd', RUN_STEPS))
-@Project.pre(
-    util.gsd_step_greater_equal_function('nve_md_gpu_quantities.gsd', RUN_STEPS))
-=======
     util.gsd_step_greater_equal_function('nve_md_cpu_quantities.gsd',
                                          RUN_STEPS))
 @Project.pre(
     util.gsd_step_greater_equal_function('nve_md_gpu_quantities.gsd',
                                          RUN_STEPS))
->>>>>>> f105a891
 @Project.post(lambda *jobs: util.true_all(
     *jobs, key='alj_2d_conservation_analysis_complete'))
 @Project.operation(directives=dict(walltime=1, executable=CONFIG["executable"]),

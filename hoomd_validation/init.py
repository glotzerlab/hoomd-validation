--- conflicted
+++ resolved
@@ -3,31 +3,18 @@
 
 """Populate signac projects with jobs and job document parameters."""
 
-<<<<<<< HEAD
 from config import all_validation_tests, test_project_dict
 
-# make the statepoint of the global project jobs be names and paths to valiation
-# test projects
-=======
 # initialize jobs for the manager project
->>>>>>> 5dc8743a
 for project_name_str, project_class in test_project_dict.items():
     manager_project_job = all_validation_tests.open_job(
         dict(project_name=project_name_str,
-<<<<<<< HEAD
-             path=project_class.root_directory()))
-    if global_project_job not in all_validation_tests:
-        global_project_job.init()
-
-# open jobs for all projects corresponding to validation test suites
-=======
              path=project_class.root_directory())
     )
     if manager_project_job not in all_validation_tests:
         manager_project_job.init()
 
 # initialize jobs for validation test projects
->>>>>>> 5dc8743a
 for _, project_class in test_project_dict.items():
 
     # add all the jobs to the project

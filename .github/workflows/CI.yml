--- conflicted
+++ resolved
@@ -26,18 +26,12 @@
       - name: Checkout Code
         uses: actions/checkout@v3.1.0
 
-<<<<<<< HEAD
       - name: Set up Python
         uses: actions/setup-python@v4.3.0
-=======
-      - name: Install Python
-        uses: actions/setup-python@v4
->>>>>>> 86e77c40
         with:
           python-version: '3.10'
 
       - name: Run pre-commit hooks
-<<<<<<< HEAD
         uses: pre-commit/action@v3.0.0
 
   flow-status:
@@ -60,7 +54,4 @@
       - name: Initialize workspace
         run: python3 hoomd_validation/init.py
       - name: Check flow status
-        run: python3 hoomd_validation/project.py status
-=======
-        uses: pre-commit/action@v3.0.0
->>>>>>> 86e77c40
+        run: python3 hoomd_validation/project.py status
name: Close stale issues and PRs

on:
  schedule:
    - cron: '0 19 * * *'

  # Trigger on request.
  workflow_dispatch:

jobs:
  stale:
    runs-on: ubuntu-latest
    steps:
<<<<<<< HEAD
    - uses: actions/stale@v6.0.0
=======
    - uses: actions/stale@v6.0.1
>>>>>>> 86e77c40
      with:
        days-before-close: 10
        stale-issue-label: stale
        stale-pr-label: stale
        exempt-issue-labels: essential
        exempt-pr-labels: essential

        days-before-issue-stale: 170
        stale-issue-message: >
          This issue has been automatically marked as stale because it has not had
          recent activity. It will be closed if no further activity occurs.
        close-issue-message: >
          This issue has been automatically closed because it has not had
          recent activity.

        days-before-pr-stale: 20
        stale-pr-message: >
          This pull request has been automatically marked as stale because it has not had
          recent activity. It will be closed if no further activity occurs.
        close-pr-message: >
          This pull request has been automatically closed because it has not had
          recent activity.<|MERGE_RESOLUTION|>--- conflicted
+++ resolved
@@ -11,11 +11,7 @@
   stale:
     runs-on: ubuntu-latest
     steps:
-<<<<<<< HEAD
-    - uses: actions/stale@v6.0.0
-=======
     - uses: actions/stale@v6.0.1
->>>>>>> 86e77c40
       with:
         days-before-close: 10
         stale-issue-label: stale
